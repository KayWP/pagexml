--- conflicted
+++ resolved
@@ -1,13 +1,7 @@
 from __future__ import annotations
-<<<<<<< HEAD
 from typing import Dict, List, Set, Tuple, Union
 from collections import defaultdict
 import json
-=======
-
-from collections import defaultdict
-from typing import Dict, List, Set, Tuple, Union
->>>>>>> ce87b151
 
 import numpy as np
 from scipy.spatial import ConvexHull
@@ -161,7 +155,6 @@
     overlap_bottom = min([doc1.coords.bottom, doc2.coords.bottom])
     return overlap_bottom - overlap_top if overlap_bottom > overlap_top else 0
 
-<<<<<<< HEAD
 
 def is_vertically_overlapping(region1: PageXMLDoc,
                               region2: PageXMLDoc,
@@ -195,20 +188,6 @@
     elif region2.coords.width == 0:
         return region1.coords.left <= region2.coords.left <= region1.coords.right
     return h_overlap / min(region1.coords.width, region2.coords.width) > threshold
-=======
-def is_vertically_overlapping(region1: PageXMLTextRegion, region2: PageXMLTextRegion) -> bool:
-    v_overlap = vertical_overlap(region1.coords, region2.coords)
-    if region1.coords.height == 0 or region2.coords.height == 0:
-        return False
-    return v_overlap / min(region1.coords.height, region2.coords.height) > 0.5
-
-
-def is_horizontally_overlapping(region1: PageXMLTextRegion, region2: PageXMLTextRegion) -> bool:
-    h_overlap = horizontal_overlap(region1.coords, region2.coords)
-    if region1.coords.width == 0 or region2.coords.width == 0:
-        return False
-    return h_overlap / min(region1.coords.width, region2.coords.width) > 0.5
->>>>>>> ce87b151
 
 
 def is_below(region1: PageXMLTextRegion, region2: PageXMLTextRegion, margin: int = 20) -> bool:
@@ -223,7 +202,6 @@
         return region1.coords.left > region2.coords.right - margin
     else:
         return False
-<<<<<<< HEAD
 
 
 def horizontal_distance(doc1: PageXMLDoc, doc2: PageXMLDoc):
@@ -314,8 +292,6 @@
     else:
         # assume lines in multiple columns, so read from left to right
         return line1.coords.left < line2.coords.left
-=======
->>>>>>> ce87b151
 
 
 def parse_derived_coords(document_list: list) -> Coords:
@@ -531,31 +507,17 @@
         if doc_type:
             self.add_type(doc_type)
 
-<<<<<<< HEAD
     def __repr__(self):
         content_string = f"id={self.id}, type={self.type}, text={self.text} conf={self.conf}"
         return f"{self.__class__.__name__}({content_string})"
 
-=======
->>>>>>> ce87b151
     def __lt__(self, other: PageXMLTextLine):
         """For sorting text lines. Assumptions: reading from left to right,
         top to bottom. If two lines are horizontally overlapping, sort from
         top to bottom, even if the upper lines is more horizontally indented."""
         if other == self:
             return False
-<<<<<<< HEAD
         return sort_lines(self, other, as_column=True)
-=======
-        if horizontal_overlap(self.coords, other.coords):
-            return self.is_below(other) is False
-        elif vertical_overlap(self.coords, other.coords):
-            return self.coords.left < other.coords.left
-        elif self.coords.left < other.coords.left:
-            return True
-        else:
-            return self.coords.top < other.coords.top
->>>>>>> ce87b151
 
     @property
     def json(self) -> Dict[str, any]:
@@ -637,14 +599,11 @@
         if doc_type:
             self.add_type(doc_type)
 
-<<<<<<< HEAD
     def __repr__(self):
         stats = json.dumps(self.stats)
         content_string = f"\n\tid={self.id}, \n\ttype={self.type}, \n\tstats={stats}"
         return f"{self.__class__.__name__}({content_string}\n)"
 
-=======
->>>>>>> ce87b151
     def __lt__(self, other: PageXMLTextRegion):
         """For sorting text regions. Assumptions: reading from left to right,
         top to bottom. If two regions are horizontally overlapping, sort from
@@ -692,7 +651,6 @@
         return [tr_map[tr_id] for tr_id in tr_ids if tr_id in tr_map]
 
     def set_text_regions_in_reader_order(self):
-<<<<<<< HEAD
         tr_ids = [tr.id for tr in self.text_regions]
         for order_number in self.reading_order:
             text_region_id = self.reading_order[order_number]
@@ -703,11 +661,6 @@
                 # ignore reading order
                 self.reading_order = None
                 return None
-=======
-        for order_number in self.reading_order:
-            text_region_id = self.reading_order[order_number]
-            self.reading_order_number[text_region_id] = order_number
->>>>>>> ce87b151
         self.text_regions = self.get_text_regions_in_reading_order()
 
     def get_inner_text_regions(self) -> List[PageXMLTextRegion]:
@@ -946,7 +899,6 @@
     if hasattr(parent_doc, 'words') and parent_doc.words:
         parent_doc.set_as_parent(parent_doc.words)
         for word in parent_doc.words:
-<<<<<<< HEAD
             set_parentage(word)
 
 
@@ -963,7 +915,4 @@
     else:
         # check if the two lines have a horizontal overlap that is more than 50% of the width of line 1
         # Note: this doesn't work for short adjacent lines within the same column
-        return get_horizontal_overlap(element1, element2) > (element1.coords.w / 2)
-=======
-            set_parentage(word)
->>>>>>> ce87b151
+        return get_horizontal_overlap(element1, element2) > (element1.coords.w / 2)