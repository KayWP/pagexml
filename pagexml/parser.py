--- conflicted
+++ resolved
@@ -1,15 +1,8 @@
-<<<<<<< HEAD
 from typing import Generator, List, Dict, Union
 from datetime import datetime
 import glob
 import json
 import re
-=======
-import glob
-import re
-from datetime import datetime
-from typing import Generator, List, Dict, Union
->>>>>>> ce87b151
 
 import xmltodict
 from dateutil.parser import parse as date_parse
@@ -45,17 +38,12 @@
     if isinstance(textline["Word"], dict):
         textline["Word"] = [textline["Word"]]
     for word_dict in textline["Word"]:
-<<<<<<< HEAD
         if 'TextEquiv' not in word_dict or word_dict['TextEquiv'] is None:
             continue
         if isinstance(word_dict["TextEquiv"]["Unicode"], str):
             unicode_string = word_dict["TextEquiv"]["Unicode"]
         elif isinstance(word_dict["TextEquiv"]["Unicode"], dict):
             unicode_string = word_dict["TextEquiv"]["Unicode"]['#text']
-=======
-        if "TextEquiv" in word_dict:
-            unicode_string = parse_text_equiv(word_dict["TextEquiv"])
->>>>>>> ce87b151
         else:
             unicode_string = ""
         try:
@@ -78,7 +66,6 @@
 def parse_text_equiv(text_equiv: dict) -> Union[str, None]:
     if isinstance(text_equiv, str):
         return text_equiv
-<<<<<<< HEAD
     elif text_equiv is None:
         return None
     elif 'Unicode' in text_equiv:
@@ -119,40 +106,6 @@
             return float(text_element['@conf'])
     else:
         return None
-=======
-    elif isinstance(text_equiv, dict):
-        if 'Unicode' in text_equiv:
-            text_equiv = text_equiv['Unicode']
-        elif 'PlainText' in text_equiv:
-            text_equiv = text_equiv['PlainText']
-        else:
-            return None
-        if isinstance(text_equiv, dict):
-            return text_equiv['#text']
-        elif isinstance(text_equiv, str):
-            return text_equiv
-        else:
-            return None
-    else:
-        return None
-
-
-def parse_textline(textline: dict) -> PageXMLTextLine:
-    text = parse_text_equiv(textline['TextEquiv']) if 'TextEquiv' in textline else None
-    return PageXMLTextLine(
-        xheight=int(textline['@xheight']) if '@xheight' in textline else None,
-        doc_id=textline['@id'] if '@id' in textline else None,
-        metadata=parse_custom_metadata(textline)
-        if '@custom' in textline
-        else None,
-        coords=parse_coords(textline['Coords']),
-        baseline=parse_baseline(textline['Baseline'])
-        if 'Baseline' in textline
-        else None,
-        text=text,
-        words=parse_line_words(textline),
-    )
->>>>>>> ce87b151
 
 
 def parse_textline_list(textline_list: list) -> List[PageXMLTextLine]:
@@ -321,7 +274,6 @@
 
 def parse_pagexml_file(pagexml_file: str, pagexml_data: Union[str, None] = None,
                        encoding: str = 'utf-8') -> PageXMLScan:
-<<<<<<< HEAD
     """Read PageXML from file (or content of file passed separately if read from elsewhere,
     e.g. tarball) and return a PageXMLScan object.
 
@@ -342,14 +294,6 @@
     except BaseException:
         print(f'Error parsing file {pagexml_file}')
         raise
-=======
-    """Read PageXML from file (or passed separately if read from elsewhere, e.g. tarball)
-    and return a PageXMLScan object."""
-    if not pagexml_data:
-        pagexml_data = read_pagexml_file(pagexml_file, encoding=encoding)
-    scan_json = xmltodict.parse(pagexml_data)
-    scan_doc = parse_pagexml_json(pagexml_file, scan_json)
->>>>>>> ce87b151
     scan_doc.metadata['filename'] = pagexml_file
     return scan_doc
 
@@ -369,23 +313,17 @@
                 raise
 
 
-<<<<<<< HEAD
 def read_pagexml_dirs(pagexml_dirs: Union[str, List[str]]) -> List[str]:
     """Return a list of all (Page)XML files within a list of directories.
 
     :param pagexml_dirs: a list of directories containing PageXML files.
     :type pagexml_dirs: Union[str, List[str]]
     """
-=======
-def read_pagexml_dirs(pagexml_dirs: str) -> List[str]:
-    """Return a list of all (Page)XML files within a list of directories."""
->>>>>>> ce87b151
     pagexml_files = []
     if isinstance(pagexml_dirs, str):
         pagexml_dirs = [pagexml_dirs]
     for pagexml_dir in pagexml_dirs:
         pagexml_files += glob.glob(pagexml_dir + "**/*.xml", recursive=True)
-<<<<<<< HEAD
     return pagexml_files
 
 
@@ -412,7 +350,4 @@
                 print(f"Skipping file with parser error: {pagefile_info['archived_filename']}")
                 continue
             else:
-                raise
-=======
-    return pagexml_files
->>>>>>> ce87b151
+                raise